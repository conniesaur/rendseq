--- conflicted
+++ resolved
@@ -29,30 +29,6 @@
     print("Calculating Transition Matrix")
     trans_1 = np.zeros([len(states), len(z_scores)])
     trans_2 = np.zeros([len(states), len(z_scores)]).astype(int)
-<<<<<<< HEAD
-    trans_1[:, 0] = 1
-    # Vertibi Algorithm:
-    for i in range(1, len(z_scores)):
-        # emission probabilities:
-        probs = [
-            norm.pdf(z_scores[i, 1]),
-            norm.pdf(z_scores[i, 1], peak_center, spread),
-        ]
-        # we use log probabilities for computational reasons. -Inf means 0 probability
-        for j in range(len(states)):
-            paths = np.zeros([len(states), 1])
-            for k in range(len(states)):
-                if (
-                    (trans_1[k, i - 1] == -inf)
-                    or (trans_m[k, j] == 0)
-                    or (probs[j] == 0)
-                ):
-                    paths[k] = -inf
-                else:
-                    paths[k] = trans_1[k, i - 1] + log(trans_m[k, j]) + log(probs[j])
-            trans_2[j, i] = np.argmax(paths)
-            trans_1[j, i] = paths[trans_2[j, i]]
-=======
     trans_1[:,0] = 1
     
     ## emission probabilities matrix (2 x n)
@@ -69,7 +45,6 @@
         paths += np.expand_dims(np.log(probs[:,i]), axis=0)   # adds log(probs_sub) row-wise
         trans_2[:,i] = np.argmax(paths, axis=0)
         trans_1[:,i] = np.max(paths, axis=0)
->>>>>>> 06546bbb
     return trans_1, trans_2
 
 
