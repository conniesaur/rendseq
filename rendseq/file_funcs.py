<<<<<<< HEAD
"""
file_funcs.py contains lots of functions which help with fetching,
creating, and opening relevant files
"""

from os import mkdir
from os.path import isdir
from numpy import where, delete, asarray
from pandas import read_csv


def validate_reads(reads):
    """
    Parameters:
        -reads (2xn array): a 2xn array with the first column being position
            and the second column being the count at that position (raw read,
            z_score etc)
    Returns:
        NoneType
    Effects:
        Throws exceptions if reads are not correctly formatted
    """
    # Check if reads are empty
    if len(reads) < 1:
        raise ValueError("requires non-empty reads")

    # If reads.shape doesn't work, then it's not an np array
    try:
        shape = reads.shape
    except Exception as e:
        raise ValueError(f"reads must be numpy array, not {type(reads)}")

    # Must have two columns
    if shape[1] != 2:
        raise ValueError(f"reads must be (n,2), not {reads.shape}")


def write_wig(wig_track, wig_file_name, chrom_name):
    """
    write_wig writes the wig track to the wig file with proper formatting. Also
        checks that there are no indices less than 1.
    Parameters:
        - wig_track (required) - the wig data you wish to write (in 2xn array)
        - wig_file_name (string) - the new file you will write to
    """
    validate_reads(wig_track)
    d_inds = where(wig_track[:, 0] < 1)
    wig_track = delete(wig_track, d_inds, axis=0)
=======
# -*- coding: utf-8 -*-
"""Functions for fetching, creating, and opening raw and processed data files."""

from os import mkdir, path

from numpy import asarray, delete, where
from pandas import read_csv


def write_wig(wig_track, wig_file_name, chrom_name):
    """Write provided data to the wig file.

    Parameters
    ----------
        - wig_track (required) - the wig data you wish to write (in 2xn array)
        - wig_file_name (string) - the new file you will write to
    """
    d_inds = where(wig_track[:, 0] < 1)
    delete(wig_track, d_inds)
>>>>>>> a2b4c790
    with open(wig_file_name, "w+", encoding="utf-8") as wig_file:
        wig_file.write("track type=wiggle_0\n")
        wig_file.write(f"variableStep chrom={chrom_name}\n")
        for i in range(len(wig_track)):
            wig_file.write(f"{int(wig_track[i,0])}\t{wig_track[i,1]}\n")


def open_wig(filename):
<<<<<<< HEAD
    """
    open_wig opens the provided wig file and puts the contents into a 2xn array
    Parameters:
=======
    """Open the provided wig file and return the contents into a 2xn array.

    Parameters
    ----------
>>>>>>> a2b4c790
        -filename (string) - required: the string containing the location of
            the filename you desire to open!

    Returns
    -------
        -reads (2xn array): a 2xn array with the first column being position
            and the second column being the count at that position (raw read,
            z_score etc)
    """
    # first we will read the chrom from the second line in the wig file:
    with open(filename, "r", encoding="utf8") as file:
<<<<<<< HEAD
        try:
            next(file)
        except StopIteration as e:
            raise ValueError(f"{filename} appears to have zero lines")

        line = file.readline()
        chrom = line[line.rfind("=") + 1 :].rstrip()
    # next we read all the wig file data and return that if it's valid:
    reads = asarray(read_csv(filename, sep="\t", header=1, names=["bp", "count"]))
    validate_reads(reads)

=======
        line = file.readline()
        line = file.readline()
        chrom = line[line.rfind("=") + 1 :]
    # next we read all the wig file data and return that:
    reads = asarray(read_csv(filename, sep="\t", header=1, names=["bp", "count"]))
>>>>>>> a2b4c790
    return reads, chrom


def make_new_dir(dir_parts):
<<<<<<< HEAD
    """
    make_new_dir is a helper function which joins together the parts of the
        directory name and checks if it already exists as a directory.  If it
        doesn't exist alread it makes the directory.
    Parameters:
=======
    """Create a new directory and return valid path to it.

    Parameters
    ----------
>>>>>>> a2b4c790
        - dir_parts  - a list of strings to be joined to make the directory name

    Returns
    -------
        - dir_str - the directory name
    """
    dir_str = "".join(dir_parts)
<<<<<<< HEAD
    if not isdir(dir_str):
=======
    if not path.isdir(dir_str):
>>>>>>> a2b4c790
        mkdir(dir_str)
    return dir_str<|MERGE_RESOLUTION|>--- conflicted
+++ resolved
@@ -1,12 +1,9 @@
-<<<<<<< HEAD
-"""
-file_funcs.py contains lots of functions which help with fetching,
-creating, and opening relevant files
-"""
+# -*- coding: utf-8 -*-
+"""Functions for fetching, creating, and opening raw and processed data files."""
 
-from os import mkdir
-from os.path import isdir
-from numpy import where, delete, asarray
+from os import mkdir, path
+
+from numpy import asarray, delete, where
 from pandas import read_csv
 
 
@@ -37,37 +34,16 @@
 
 
 def write_wig(wig_track, wig_file_name, chrom_name):
-    """
-    write_wig writes the wig track to the wig file with proper formatting. Also
-        checks that there are no indices less than 1.
-    Parameters:
+   """Write provided data to the wig file.
+
+    Parameters
+    ----------
         - wig_track (required) - the wig data you wish to write (in 2xn array)
         - wig_file_name (string) - the new file you will write to
     """
     validate_reads(wig_track)
     d_inds = where(wig_track[:, 0] < 1)
     wig_track = delete(wig_track, d_inds, axis=0)
-=======
-# -*- coding: utf-8 -*-
-"""Functions for fetching, creating, and opening raw and processed data files."""
-
-from os import mkdir, path
-
-from numpy import asarray, delete, where
-from pandas import read_csv
-
-
-def write_wig(wig_track, wig_file_name, chrom_name):
-    """Write provided data to the wig file.
-
-    Parameters
-    ----------
-        - wig_track (required) - the wig data you wish to write (in 2xn array)
-        - wig_file_name (string) - the new file you will write to
-    """
-    d_inds = where(wig_track[:, 0] < 1)
-    delete(wig_track, d_inds)
->>>>>>> a2b4c790
     with open(wig_file_name, "w+", encoding="utf-8") as wig_file:
         wig_file.write("track type=wiggle_0\n")
         wig_file.write(f"variableStep chrom={chrom_name}\n")
@@ -76,16 +52,10 @@
 
 
 def open_wig(filename):
-<<<<<<< HEAD
-    """
-    open_wig opens the provided wig file and puts the contents into a 2xn array
-    Parameters:
-=======
     """Open the provided wig file and return the contents into a 2xn array.
 
     Parameters
     ----------
->>>>>>> a2b4c790
         -filename (string) - required: the string containing the location of
             the filename you desire to open!
 
@@ -97,7 +67,6 @@
     """
     # first we will read the chrom from the second line in the wig file:
     with open(filename, "r", encoding="utf8") as file:
-<<<<<<< HEAD
         try:
             next(file)
         except StopIteration as e:
@@ -108,30 +77,14 @@
     # next we read all the wig file data and return that if it's valid:
     reads = asarray(read_csv(filename, sep="\t", header=1, names=["bp", "count"]))
     validate_reads(reads)
-
-=======
-        line = file.readline()
-        line = file.readline()
-        chrom = line[line.rfind("=") + 1 :]
-    # next we read all the wig file data and return that:
-    reads = asarray(read_csv(filename, sep="\t", header=1, names=["bp", "count"]))
->>>>>>> a2b4c790
     return reads, chrom
 
 
 def make_new_dir(dir_parts):
-<<<<<<< HEAD
-    """
-    make_new_dir is a helper function which joins together the parts of the
-        directory name and checks if it already exists as a directory.  If it
-        doesn't exist alread it makes the directory.
-    Parameters:
-=======
     """Create a new directory and return valid path to it.
 
     Parameters
     ----------
->>>>>>> a2b4c790
         - dir_parts  - a list of strings to be joined to make the directory name
 
     Returns
@@ -139,10 +92,6 @@
         - dir_str - the directory name
     """
     dir_str = "".join(dir_parts)
-<<<<<<< HEAD
     if not isdir(dir_str):
-=======
-    if not path.isdir(dir_str):
->>>>>>> a2b4c790
         mkdir(dir_str)
     return dir_str